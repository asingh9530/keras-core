"""Commonly used math operations not included in NumPy."""

from keras_core import backend
from keras_core.api_export import keras_core_export
from keras_core.backend import KerasTensor
from keras_core.backend import any_symbolic_tensors
from keras_core.ops.operation import Operation
from keras_core.ops.operation_utils import reduce_shape


class SegmentSum(Operation):
    def __init__(self, num_segments=None, sorted=False):
        super().__init__()
        self.num_segments = num_segments
        self.sorted = sorted

    def compute_output_spec(self, data, segment_ids):
        num_segments = self.num_segments
        output_shape = (num_segments,) + tuple(data.shape[1:])
        return KerasTensor(shape=output_shape, dtype=data.dtype)

    def call(self, data, segment_ids):
        return backend.math.segment_sum(
            data,
            segment_ids,
            num_segments=self.num_segments,
            sorted=self.sorted,
        )


@keras_core_export("keras_core.ops.segment_sum")
def segment_sum(data, segment_ids, num_segments=None, sorted=False):
    """Computes the sum of segments in a tensor.

    Args:
        data: Input tensor.
        segment_ids: A 1-D tensor containing segment indices for each
            element in `data`.
        num_segments: An integer representing the total number of
            segments. If not specified, it is inferred from the maximum
            value in `segment_ids`.
        sorted: A boolean indicating whether `segment_ids` is sorted.
            Default is `False`.

    Returns:
        A tensor containing the sum of segments, where each element
        represents the sum of the corresponding segment in `data`.

    Example:

    >>> data = keras_core.ops.convert_to_tensor([1, 2, 3, 4, 5, 6])
    >>> segment_ids = keras_core.ops.convert_to_tensor([0, 1, 0, 1, 0, 1])
    >>> segment_sum(data, segment_ids)
    array([9 12], shape=(2,), dtype=int32)
    """
    if any_symbolic_tensors((data,)):
        return SegmentSum(num_segments, sorted).symbolic_call(data, segment_ids)
    return backend.math.segment_sum(
        data, segment_ids, num_segments=num_segments, sorted=sorted
    )


class SegmentMax(Operation):
    def __init__(self, num_segments=None, sorted=False):
        super().__init__()
        self.num_segments = num_segments
        self.sorted = sorted

    def compute_output_spec(self, data, segment_ids):
        num_segments = self.num_segments
        output_shape = (num_segments,) + tuple(data.shape[1:])
        return KerasTensor(shape=output_shape, dtype=data.dtype)

    def call(self, data, segment_ids):
        return backend.math.segment_max(
            data,
            segment_ids,
            num_segments=self.num_segments,
            sorted=self.sorted,
        )


@keras_core_export("keras_core.ops.segment_max")
def segment_max(data, segment_ids, num_segments=None, sorted=False):
    """Computes the max of segments in a tensor.

    Args:
        data: Input tensor.
        segment_ids: A 1-D tensor containing segment indices for each
            element in `data`.
        num_segments: An integer representing the total number of
            segments. If not specified, it is inferred from the maximum
            value in `segment_ids`.
        sorted: A boolean indicating whether `segment_ids` is sorted.
            Default is `False`.

    Returns:
        A tensor containing the max of segments, where each element
        represents the max of the corresponding segment in `data`.

    Example:

    >>> data = keras_core.ops.convert_to_tensor([1, 2, 3, 4, 5, 6])
    >>> segment_ids = keras_core.ops.convert_to_tensor([0, 1, 0, 1, 0, 1])
    >>> segment_max(data, segment_ids)
    array([9 12], shape=(2,), dtype=int32)
    """
    if any_symbolic_tensors((data,)):
        return SegmentMax(num_segments, sorted).symbolic_call(data, segment_ids)
    return backend.math.segment_max(
        data, segment_ids, num_segments=num_segments, sorted=sorted
    )


class TopK(Operation):
    def __init__(self, k, sorted=False):
        super().__init__()
        self.k = k
        self.sorted = sorted

    def compute_output_spec(self, x):
        output_shape = list(x.shape)
        output_shape[-1] = self.k
        # Return a tuple (values, indices).
        return (
            KerasTensor(shape=output_shape, dtype=x.dtype),
            KerasTensor(shape=output_shape, dtype="int32"),
        )

    def call(self, x):
        return backend.math.top_k(x, self.k, self.sorted)


@keras_core_export("keras_core.ops.top_k")
def top_k(x, k, sorted=True):
    """Finds the top-k values and their indices in a tensor.

    Args:
        x: Input tensor.
        k: An integer representing the number of top elements to retrieve.
        sorted: A boolean indicating whether to sort the output in
        descending order. Default is `True`.

    Returns:
        A tuple containing two tensors. The first tensor contains the
        top-k values, and the second tensor contains the indices of the
        top-k values in the input tensor.

    Example:

    >>> x = keras_core.ops.convert_to_tensor([5, 2, 7, 1, 9, 3])
    >>> values, indices = top_k(x, k=3)
    >>> print(values)
    array([9 7 5], shape=(3,), dtype=int32)
    >>> print(indices)
    array([4 2 0], shape=(3,), dtype=int32)

    """
    if any_symbolic_tensors((x,)):
        return TopK(k, sorted).symbolic_call(x)
    return backend.math.top_k(x, k, sorted)


class InTopK(Operation):
    def __init__(self, k):
        super().__init__()
        self.k = k

    def compute_output_spec(self, targets, predictions):
        return KerasTensor(shape=targets.shape, dtype="bool")

    def call(self, targets, predictions):
        return backend.math.in_top_k(targets, predictions, self.k)


@keras_core_export("keras_core.ops.in_top_k")
def in_top_k(targets, predictions, k):
    """Checks if the targets are in the top-k predictions.

    Args:
        targets: A tensor of true labels.
        predictions: A tensor of predicted labels.
        k: An integer representing the number of predictions to consider.

    Returns:
        A boolean tensor of the same shape as `targets`, where each element
        indicates whether the corresponding target is in the top-k predictions.

    Example:

    >>> targets = keras_core.ops.convert_to_tensor([2, 5, 3])
    >>> predictions = keras_core.ops.convert_to_tensor(
    ... [[0.1, 0.4, 0.6, 0.9, 0.5],
    ...  [0.1, 0.7, 0.9, 0.8, 0.3],
    ...  [0.1, 0.6, 0.9, 0.9, 0.5]])
    >>> in_top_k(targets, predictions, k=3)
    array([ True False  True], shape=(3,), dtype=bool)
    """
    if any_symbolic_tensors((targets, predictions)):
        return InTopK(k).symbolic_call(targets, predictions)
    return backend.math.in_top_k(targets, predictions, k)


class Logsumexp(Operation):
    def __init__(self, axis=None, keepdims=False):
        super().__init__()
        self.axis = axis
        self.keepdims = keepdims

    def compute_output_spec(self, x):
        output_shape = reduce_shape(x.shape, self.axis, self.keepdims)
        return KerasTensor(shape=output_shape)

    def call(self, x):
        return backend.math.logsumexp(x, axis=self.axis, keepdims=self.keepdims)


@keras_core_export("keras_core.ops.logsumexp")
def logsumexp(x, axis=None, keepdims=False):
    """Computes the logarithm of sum of exponentials of elements in a tensor.

    Args:
        x: Input tensor.
        axis: An integer or a tuple of integers specifying the axis/axes
            along which to compute the sum. If `None`, the sum is computed
            over all elements. Default is `None`.
        keepdims: A boolean indicating whether to keep the dimensions of
            the input tensor when computing the sum. Default is `False`.

    Returns:
        A tensor containing the logarithm of the sum of exponentials of
        elements in `x`.

    Example:

    >>> x = keras_core.ops.convert_to_tensor([1., 2., 3.])
    >>> logsumexp(x)
    3.407606
    """
    if any_symbolic_tensors((x,)):
        return Logsumexp(axis, keepdims).symbolic_call(x)
    return backend.math.logsumexp(x, axis=axis, keepdims=keepdims)


class Qr(Operation):
    def __init__(self, mode="reduced"):
        super().__init__()
        if mode not in {"reduced", "complete"}:
            raise ValueError(
                "`mode` argument value not supported. "
                "Expected one of {'reduced', 'complete'}. "
                f"Received: mode={mode}"
            )
        self.mode = mode

    def compute_output_spec(self, x):
        if len(x.shape) < 2:
            raise ValueError(
                "Input should have rank >= 2. Received: "
                f"input.shape = {x.shape}"
            )
        m = x.shape[-2]
        n = x.shape[-1]
        if m is None or n is None:
            raise ValueError(
                "Input should have its last 2 dimensions "
                "fully-defined. Received: "
                f"input.shape = {x.shape}"
            )
        k = min(m, n)
        base = tuple(x.shape[:-2])
        if self.mode == "reduced":
            return (
                KerasTensor(shape=base + (m, k), dtype=x.dtype),
                KerasTensor(shape=base + (k, n), dtype=x.dtype),
            )
        # 'complete' mode.
        return (
            KerasTensor(shape=base + (m, m), dtype=x.dtype),
            KerasTensor(shape=base + (m, n), dtype=x.dtype),
        )

    def call(self, x):
        return backend.math.qr(x, mode=self.mode)


@keras_core_export("keras_core.ops.qr")
def qr(x, mode="reduced"):
    """Computes the QR decomposition of a tensor.

    Args:
        x: Input tensor.
        mode: A string specifying the mode of the QR decomposition.
            - 'reduced': Returns the reduced QR decomposition. (default)
            - 'complete': Returns the complete QR decomposition.

    Returns:
        A tuple containing two tensors. The first tensor represents the
        orthogonal matrix Q, and the second tensor represents the upper
        triangular matrix R.

    Example:

    >>> x = keras_core.ops.convert_to_tensor([[1., 2.], [3., 4.], [5., 6.]])
    >>> q, r = qr(x)
    >>> print(q)
    array([[-0.16903079  0.897085]
           [-0.5070925   0.2760267 ]
           [-0.8451542  -0.34503305]], shape=(3, 2), dtype=float32)
    """

    if any_symbolic_tensors((x,)):
        return Qr(mode=mode).symbolic_call(x)
    return backend.math.qr(x, mode=mode)


class FFT(Operation):
    def compute_output_spec(self, x):
        if not isinstance(x, (tuple, list)) or len(x) != 2:
            raise ValueError(
                "Input `x` should be a tuple of two tensors - real and "
                f"imaginary. Received: x={x}"
            )

        real, imag = x
        # Both real and imaginary parts should have the same shape.
        if real.shape != imag.shape:
            raise ValueError(
                "Input `a` should be a tuple of two tensors - real and "
                "imaginary. Both the real and imaginary parts should have the "
                f"same shape. Received: x[0].shape = {real.shape}, "
                f"x[1].shape = {imag.shape}"
            )

        # We are calculating 1D FFT. Hence, rank >= 1.
        if len(real.shape) < 1:
            raise ValueError(
                f"Input should have rank >= 1. "
                f"Received: input.shape = {real.shape}"
            )

        # The axis along which we are calculating FFT should be fully-defined.
        m = real.shape[-1]
        if m is None:
            raise ValueError(
                f"Input should have its {self.axis}th axis fully-defined. "
                f"Received: input.shape = {real.shape}"
            )

        return (
            KerasTensor(shape=real.shape, dtype=real.dtype),
            KerasTensor(shape=imag.shape, dtype=imag.dtype),
        )

    def call(self, x):
        return backend.math.fft(x)


class FFT2(Operation):
    def compute_output_spec(self, x):
        if not isinstance(x, (tuple, list)) or len(x) != 2:
            raise ValueError(
                "Input `x` should be a tuple of two tensors - real and "
                f"imaginary. Received: x={x}"
            )

        real, imag = x
        # Both real and imaginary parts should have the same shape.
        if real.shape != imag.shape:
            raise ValueError(
                "Input `x` should be a tuple of two tensors - real and "
                "imaginary. Both the real and imaginary parts should have the "
                f"same shape. Received: x[0].shape = {real.shape}, "
                f"x[1].shape = {imag.shape}"
            )
        # We are calculating 2D FFT. Hence, rank >= 2.
        if len(real.shape) < 2:
            raise ValueError(
                f"Input should have rank >= 2. "
                f"Received: input.shape = {real.shape}"
            )

        # The axes along which we are calculating FFT should be fully-defined.
        m = real.shape[-1]
        n = real.shape[-2]
        if m is None or n is None:
            raise ValueError(
                f"Input should have its {self.axes} axes fully-defined. "
                f"Received: input.shape = {real.shape}"
            )

        return (
            KerasTensor(shape=real.shape, dtype=real.dtype),
            KerasTensor(shape=imag.shape, dtype=imag.dtype),
        )

    def call(self, x):
        return backend.math.fft2(x)


@keras_core_export("keras_core.ops.fft")
def fft(x):
    """Computes the Fast Fourier Transform along last axis of input.

    Args:
        x: Tuple of the real and imaginary parts of the input tensor. Both
            tensors in the tuple should be of floating type.

    Returns:
        A tuple containing two tensors - the real and imaginary parts of the
        output tensor.

    Example:

    >>> x = (
    ...     keras_core.ops.convert_to_tensor([1., 2.]),
    ...     keras_core.ops.convert_to_tensor([0., 1.]),
    ... )
    >>> fft(x)
    (array([ 3., -1.], dtype=float32), array([ 1., -1.], dtype=float32))
    """
    if any_symbolic_tensors(x):
        return FFT().symbolic_call(x)
    return backend.math.fft(x)


@keras_core_export("keras_core.ops.fft2")
def fft2(x):
    """Computes the 2D Fast Fourier Transform along the last two axes of input.

    Args:
        x: Tuple of the real and imaginary parts of the input tensor. Both
            tensors in the tuple should be of floating type.

    Returns:
        A tuple containing two tensors - the real and imaginary parts of the
        output.

    Example:

    >>> x = (
    ...     keras_core.ops.convert_to_tensor([[1., 2.], [2., 1.]]),
    ...     keras_core.ops.convert_to_tensor([[0., 1.], [1., 0.]]),
    ... )
    >>> fft2(x)
    (array([[ 6.,  0.],
        [ 0., -2.]], dtype=float32), array([[ 2.,  0.],
        [ 0., -2.]], dtype=float32))
    """
<<<<<<< HEAD
    if any_symbolic_tensors(x):
        return FFT2().symbolic_call(x)
    return backend.math.fft2(x)
=======
    if any_symbolic_tensors(a):
        return FFT2().symbolic_call(a)
    return backend.math.fft2(a)


class Rsqrt(Operation):
    """Computes reciprocal of square root of x element-wise.

    Args:
        x: input tensor

    Returns:
        A tensor with the same type as `x`.

    Example:

    >>> x = keras_core.ops.convert_to_tensor([2., 3., -2.])
    >>> rsqrt(x)
    """

    def call(self, x):
        x = backend.convert_to_tensor(x)
        return backend.math.rsqrt(x)

    def compute_output_spec(self, x):
        return KerasTensor(x.shape, dtype=x.dtype)


@keras_core_export("keras_core.ops.rsqrt")
def rsqrt(x):
    if any_symbolic_tensors((x,)):
        return Rsqrt().symbolic_call(x)
    x = backend.convert_to_tensor(x)
    return backend.math.rsqrt(x)
>>>>>>> 65f1d0d6
<|MERGE_RESOLUTION|>--- conflicted
+++ resolved
@@ -447,14 +447,9 @@
         [ 0., -2.]], dtype=float32), array([[ 2.,  0.],
         [ 0., -2.]], dtype=float32))
     """
-<<<<<<< HEAD
     if any_symbolic_tensors(x):
         return FFT2().symbolic_call(x)
     return backend.math.fft2(x)
-=======
-    if any_symbolic_tensors(a):
-        return FFT2().symbolic_call(a)
-    return backend.math.fft2(a)
 
 
 class Rsqrt(Operation):
@@ -486,4 +481,34 @@
         return Rsqrt().symbolic_call(x)
     x = backend.convert_to_tensor(x)
     return backend.math.rsqrt(x)
->>>>>>> 65f1d0d6
+
+
+class Rsqrt(Operation):
+    """Computes reciprocal of square root of x element-wise.
+
+    Args:
+        x: input tensor
+
+    Returns:
+        A tensor with the same type as `x`.
+
+    Example:
+
+    >>> x = keras_core.ops.convert_to_tensor([2., 3., -2.])
+    >>> rsqrt(x)
+    """
+
+    def call(self, x):
+        x = backend.convert_to_tensor(x)
+        return backend.math.rsqrt(x)
+
+    def compute_output_spec(self, x):
+        return KerasTensor(x.shape, dtype=x.dtype)
+
+
+@keras_core_export("keras_core.ops.rsqrt")
+def rsqrt(x):
+    if any_symbolic_tensors((x,)):
+        return Rsqrt().symbolic_call(x)
+    x = backend.convert_to_tensor(x)
+    return backend.math.rsqrt(x)